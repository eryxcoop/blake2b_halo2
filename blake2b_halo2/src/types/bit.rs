use crate::types::*;
use ff::PrimeField;
use halo2_proofs::utils::rational::Rational;

/// The inner type of AssignedBit. A wrapper around `bool`
#[derive(Copy, Clone, Debug)]
pub(crate) struct Bit(pub bool);

impl Bit {
    /// Creates a new [Bit] element. When the byte is created, it is constrained to be in the
    /// range [0, 1] and its internal member is a boolean.
<<<<<<< HEAD
    pub fn new_from_field<F: PrimeField>(field: F) -> Self {
        let bi_v = types::get_word_biguint_from_le_field(field);
=======
    fn new_from_field<F: PrimeField>(field: F) -> Self {
        let bi_v = get_word_biguint_from_le_field(field);
>>>>>>> 5c23f4c3
        #[cfg(not(test))]
        assert!(bi_v == BigUint::from(0u8) || bi_v == BigUint::from(1u8));
        let bit = bi_v.to_bytes_le().first().copied().unwrap();
        Bit(bit == 1)
    }
}

/// Allows us to call the .assign_advice() method of the region with a Bit as its value
impl<F: PrimeField> From<&Bit> for Rational<F> {
    fn from(value: &Bit) -> Self {
        Self::Trivial(F::from(value.0 as u64))
    }
}<|MERGE_RESOLUTION|>--- conflicted
+++ resolved
@@ -9,13 +9,8 @@
 impl Bit {
     /// Creates a new [Bit] element. When the byte is created, it is constrained to be in the
     /// range [0, 1] and its internal member is a boolean.
-<<<<<<< HEAD
-    pub fn new_from_field<F: PrimeField>(field: F) -> Self {
-        let bi_v = types::get_word_biguint_from_le_field(field);
-=======
     fn new_from_field<F: PrimeField>(field: F) -> Self {
         let bi_v = get_word_biguint_from_le_field(field);
->>>>>>> 5c23f4c3
         #[cfg(not(test))]
         assert!(bi_v == BigUint::from(0u8) || bi_v == BigUint::from(1u8));
         let bit = bi_v.to_bytes_le().first().copied().unwrap();
