--- conflicted
+++ resolved
@@ -1,12 +1,7 @@
-use std::ops::BitXor;
 use ff::PrimeField;
 use halo2_proofs::utils::rational::Rational;
-<<<<<<< HEAD
+use crate::types::*;
 use num_bigint::BigUint;
-use crate::types::get_word_biguint_from_le_field;
-=======
-use crate::types::*;
->>>>>>> 5c23f4c3
 
 /// The inner type of AssignedByte. A wrapper around `u8`
 #[derive(Copy, Clone, Debug)]
@@ -15,11 +10,7 @@
 impl Byte {
     /// Creates a new [Byte] element. When the byte is created, it is constrained to be in the
     /// range [0, 255].
-<<<<<<< HEAD
     pub fn new_from_field<F: PrimeField>(field: F) -> Self {
-=======
-    fn new_from_field<F: PrimeField>(field: F) -> Self {
->>>>>>> 5c23f4c3
         let bi_v = get_word_biguint_from_le_field(field);
         #[cfg(not(test))]
         assert!(bi_v <= BigUint::from(255u8)); //[zhiyong]: no need to check in CPU, since it will be constrained in the circuit anyway
@@ -27,78 +18,6 @@
     }
 }
 
-<<<<<<< HEAD
-=======
-/// This wrapper type on `AssignedCell<Byte, F>` is designed to enforce type safety
-/// on assigned bytes. It prevents the user from creating an `AssignedByte`
-/// without using the designated entry points, which guarantee (with
-/// constraints) that the assigned value is indeed in the range [0, 256).
-#[derive(Clone, Debug)]
-pub(crate) struct AssignedByte<F: PrimeField>(AssignedCell<Byte, F>);
-
-impl<F: PrimeField> AssignedByte<F> {
-    /// Given an AssignedNative cell somewhere, this method copies it into trace[offset][column]
-    /// while range-checking its value to be a Byte. This is one way we can obtain an [AssignedByte]
-    /// from an [AssignedNative].
-    pub(crate) fn copy_advice_byte_from_native(
-        region: &mut Region<F>,
-        annotation: &str,
-        column: Column<Advice>,
-        offset: usize,
-        cell_to_copy: AssignedNative<F>,
-    ) -> Result<Self, Error> {
-        // Check value is in range
-        let byte_value = cell_to_copy.value().map(|v| Byte::new_from_field(*v));
-        // Create AssignedCell with the same value but different type
-        let assigned_byte =
-            Self(region.assign_advice(|| annotation, column, offset, || byte_value)?);
-        // Constrain cells have equal values
-        region.constrain_equal(cell_to_copy.cell(), assigned_byte.cell())?;
-
-        Ok(assigned_byte)
-    }
-
-    /// Given an AssignedByte cell somewhere, this method copies it into trace[offset][column]
-    /// without range-checking its value to be a Byte, since it already comes from one.
-    pub(crate) fn copy_advice_byte(
-        region: &mut Region<F>,
-        annotation: &str,
-        column: Column<Advice>,
-        offset: usize,
-        cell_to_copy: AssignedByte<F>,
-    ) -> Result<Self, Error> {
-        Ok(Self(cell_to_copy.0.copy_advice(|| annotation, region, column, offset)?))
-    }
-
-    /// Given a value that contains a Byte it assigns the value into a cell
-    pub(crate) fn assign_advice_byte(
-        region: &mut Region<F>,
-        annotation: &str,
-        column: Column<Advice>,
-        offset: usize,
-        byte_value: Value<Byte>
-    ) -> Result<Self, Error> {
-        Ok(Self(region.assign_advice(|| annotation, column, offset, || byte_value)?))
-    }
-
-    /// Getter for the internal cell
-    pub(crate) fn cell(&self) -> Cell {
-        self.0.cell()
-    }
-
-    pub(crate) fn value(&self) -> Value<Byte> {
-        self.0.value().cloned()
-    }
-}
-
-impl BitXor for Byte {
-    type Output = Self;
-    fn bitxor(self, rhs: Self) -> Self::Output {
-        Self(self.0 ^ rhs.0)
-    }
-}
-
->>>>>>> 5c23f4c3
 /// Allows us to call the .assign_advice() method of the region with a Byte as its value
 impl<F: PrimeField> From<&Byte> for Rational<F> {
     fn from(value: &Byte) -> Self {
