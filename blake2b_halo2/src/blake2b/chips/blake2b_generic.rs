use ff::PrimeField;
use halo2_proofs::circuit::{AssignedCell, Layouter, Region, Value};
use halo2_proofs::plonk::{Advice, Column, ConstraintSystem, Error, Fixed, Instance};
use crate::auxiliar_functions::value_for;
use crate::base_operations::decompose_8::Decompose8Config;
use crate::base_operations::decomposition::Decomposition;
use crate::base_operations::generic_limb_rotation::LimbRotation;
use crate::base_operations::negate::NegateConfig;
use crate::base_operations::rotate_63::Rotate63Config;
use crate::base_operations::xor::Xor;
use crate::blake2b::chips::utils::{compute_processed_bytes_count_value_for_iteration, constrain_initial_state, enforce_input_sizes, enforce_modulus_size, get_full_number_of_each, get_total_blocks_count, iv_constants, ABCD, BLAKE2B_BLOCK_SIZE, SIGMA};

/// This is the trait that groups the 3 optimization chips. Most of their code is the same, so the
/// behaviour was encapsulated here. Each optimization has to override only 3 or 4 methods, besides
/// its signature for some of the gates.
pub trait Blake2bGeneric: Clone {

    /// Configuration of the circuit, this includes initialization of all the necessary configs.
    /// Some of them are general for every implementation, some are optimization-specific.
    /// It should be called in the configuration of the user circuit.
    fn configure<F: PrimeField>(
        meta: &mut ConstraintSystem<F>,
        full_number_u64: Column<Advice>,
        limbs: [Column<Advice>; 8],
    ) -> Self;

    // [Inigo comment] Strange name - initialise with what? Also, this seems something non blake2b-specific
    /// Initialization of the circuit. This will usually create the needed lookup tables for the
    /// specific optimization. This should be called on the synthesize of the circuit but only once.
    fn initialize_with<F: PrimeField>(
        &mut self,
        layouter: &mut impl Layouter<F>,
    ) -> Result<(), Error>;

    // Getters for the internal members of the chip
<<<<<<< HEAD
    fn decompose_8_config(&mut self) -> Decompose8Config;
    fn generic_limb_rotation_config(&mut self) -> LimbRotation;
    fn rotate_63_config(&mut self) -> Rotate63Config<8, 9>;
    fn xor_config(&mut self) -> impl Xor;
    fn negate_config(&mut self) -> NegateConfig;
=======
    fn decompose_8_config(&self) -> Decompose8Config;
    fn addition_config(&self) -> AdditionMod64Config<LIMBS, WIDTH>;
    fn generic_limb_rotation_config(&self) -> LimbRotation;
    fn rotate_63_config(&self) -> Rotate63Config<8, 9>;
    fn xor_config(&self) -> impl Xor;
    fn negate_config(&self) -> NegateConfig;
>>>>>>> 242dd70e
    fn constants(&self) -> Column<Fixed>;
    fn expected_final_state(&self) -> Column<Instance>;

    // ---------- MAIN METHODS ---------- //

    /// This is the main method of the chips. It computes the Blake2b hash for the given inputs.
<<<<<<< HEAD
    fn compute_blake2b_hash_for_inputs<F: PrimeField>(
        &mut self,
=======
    fn compute_blake2b_hash_for_inputs(
        &self,
>>>>>>> 242dd70e
        layouter: &mut impl Layouter<F>,
        output_size: usize,
        input_size: usize,
        key_size: usize,
        input: &[Value<F>],
        key: &[Value<F>],
    ) -> Result<(), Error> {
        enforce_input_sizes(output_size, key_size);

        /// All the computation is performed inside a single region. Some optimizations take advantage
        /// of this fact, since we want to avoid copying cells between regions.
        let global_state_bytes = layouter.assign_region(
            || "single region",
            |mut region| {
                /// Initialize in 0 the offset for the fixed cells in the region
                let mut constants_offset: usize = 0;
                let iv_constant_cells: [AssignedCell<F, F>; 8] =
                    self.assign_iv_constants_to_fixed_cells(&mut region, &mut constants_offset);
                let init_const_state_0 = self.assign_constant_to_fixed_cell(&mut region, &mut constants_offset, 0x01010000, "state 0 xor")?;
                let output_size_constant = self.assign_constant_to_fixed_cell(&mut region, &mut constants_offset, output_size, "output size")?;
                let key_size_constant_shifted = self.assign_constant_to_fixed_cell(&mut region, &mut constants_offset, key_size << 8, "key size")?;

                /// Initialize in 0 the offset for the advice cells in the region
                let mut advice_offset: usize = 0;

                let mut global_state = self.compute_initial_state(
                    &mut region,
                    &mut advice_offset,
                    &iv_constant_cells,
                    init_const_state_0,
                    output_size_constant,
                    key_size_constant_shifted,
                )?;

                self.perform_blake2b_iterations(
                    &mut region,
                    &mut advice_offset,
                    &mut constants_offset,
                    input_size,
                    input,
                    key,
                    &iv_constant_cells,
                    &mut global_state,
                )
            },
        )?;

        self.constraint_public_inputs_to_equal_computation_results(
            layouter,
            global_state_bytes,
            output_size,
        )
    }

    /// This method handles the part of the configuration that is generic to all optimizations.
    /// Most of the operations are performed the same way in all optimizations.
    fn generic_configure<F: PrimeField>(
        meta: &mut ConstraintSystem<F>,
        full_number_u64: Column<Advice>,
        limbs: [Column<Advice>; 8],
    ) -> (
        Decompose8Config,
        LimbRotation,
        Rotate63Config<8, 9>,
        NegateConfig,
        Column<Fixed>,
        Column<Instance>,
    ) {
        enforce_modulus_size::<F>();
        let decompose_8_config = Decompose8Config::configure(meta, full_number_u64, limbs);
        let rotate_63_config = Rotate63Config::configure(meta, full_number_u64);
        let negate_config = NegateConfig::configure(meta, full_number_u64);

        let constants = meta.fixed_column();
        meta.enable_equality(constants);

        let expected_final_state = meta.instance_column();
        meta.enable_equality(expected_final_state);

        (
            decompose_8_config,
            LimbRotation,
            rotate_63_config,
            negate_config,
            constants,
            expected_final_state,
        )
    }

    /// This method handles the part of the initialization of the chip that is generic to all
    /// optimizations. In particular, the initialization of lookup tables.
<<<<<<< HEAD
    fn generic_initialize_with<F: PrimeField>(&mut self, layouter: &mut impl Layouter<F>) -> Result<(), Error> {
=======
    fn generic_initialize_with(&self, layouter: &mut impl Layouter<F>) -> Result<(), Error> {
>>>>>>> 242dd70e
        self.populate_lookup_table_8(layouter)?;
        self.populate_xor_lookup_table(layouter)?;
        Ok(())
    }

    /// Computes the initial global state of Blake2b. It only depends on the key size and the
    /// output size, which are values known at circuit building time. This computation should
    /// also be verified by the circuit.
<<<<<<< HEAD
    fn compute_initial_state<F: PrimeField>(
        &mut self,
=======
    fn compute_initial_state(
        &self,
>>>>>>> 242dd70e
        region: &mut Region<F>,
        offset: &mut usize,
        iv_constant_cells: &[AssignedCell<F, F>; 8],
        init_const_state_0: AssignedCell<F, F>,
        output_size_constant: AssignedCell<F, F>,
        key_size_constant_shifted: AssignedCell<F, F>,
    ) -> Result<[AssignedCell<F, F>; 8], Error> {
        let mut global_state = iv_constants()
            .map(|constant| self.new_row_from_value(constant, region, offset).unwrap());

        constrain_initial_state(region, &global_state, iv_constant_cells)?;

        // state[0] = state[0] ^ 0x01010000 ^ (key.len() << 8) as u64 ^ outlen as u64;
        global_state[0] = self.xor(&global_state[0], &init_const_state_0, region, offset)?;
        global_state[0] = self.xor(&global_state[0], &output_size_constant, region, offset)?;
        global_state[0] = self.xor(&global_state[0], &key_size_constant_shifted, region, offset)?;
        Ok(global_state)
    }

    /// Here occurs the top loop of the hash function. It iterates for each block of the input and
    /// key, compressing the block and updating the global state.
    /// The global state corresponds to 8 cells containing 64-bit numbers, which are updated when
    /// some of those words change. A change in a state value is represented by changing the cell
    /// that represent that particular word in the state.
    #[allow(clippy::too_many_arguments)]
<<<<<<< HEAD
    fn perform_blake2b_iterations<F: PrimeField>(
        &mut self,
=======
    fn perform_blake2b_iterations(
        &self,
>>>>>>> 242dd70e
        region: &mut Region<F>,
        advice_offset: &mut usize,
        constants_offset: &mut usize,
        input_size: usize,
        input: &[Value<F>],
        key: &[Value<F>],
        iv_constants: &[AssignedCell<F, F>; 8],
        global_state: &mut [AssignedCell<F, F>; 8],
    ) -> Result<[AssignedCell<F, F>; 64], Error> {
        // This is just to be able to return the result of the last compress call
        let mut global_state_bytes = Err(Error::Synthesis);

        let is_key_empty = key.is_empty();
        let is_input_empty = input_size == 0;

        let input_blocks = input_size.div_ceil(BLAKE2B_BLOCK_SIZE);
        let total_blocks = get_total_blocks_count(input_blocks, is_input_empty, is_key_empty);
        let last_input_block_index = if is_input_empty { 0 } else { input_blocks - 1 };

        /// Main loop
        for i in 0..total_blocks {
            let is_last_block = i == total_blocks - 1;
            let is_key_block = !is_key_empty && i == 0;

            /// This is an intermediate value in the Blake2b algorithm. It represents the amount of
            /// bytes processed so far.
            let processed_bytes_count = compute_processed_bytes_count_value_for_iteration(
                i,
                is_last_block,
                input_size,
                is_key_empty,
            );

            /// This is the part where the inputs/key are organized inside the trace. Each iteration
            /// processes 128 bytes, or as we represent them: 16 words of 64 bits.
            let current_block_rows = self.build_current_block_rows(
                region,
                advice_offset,
                input,
                key,
                i,
                last_input_block_index,
                is_key_empty,
                is_last_block,
                is_key_block,
            )?;

            let zero_constant_cell =
                self.assign_constant_to_fixed_cell(region, constants_offset, 0usize, "fixed 0")?;

            /// Padding for the last block, in case the key block is not the only one.
            if is_last_block && !is_key_block {
                let zeros_amount_for_input_padding = if input_size == 0 {
                    128
                } else {
                    // Complete the block with zeroes
                    (BLAKE2B_BLOCK_SIZE - input_size % BLAKE2B_BLOCK_SIZE)
                        % BLAKE2B_BLOCK_SIZE
                };
                self.constrain_padding_cells_to_equal_zero(
                    region,
                    zeros_amount_for_input_padding,
                    &current_block_rows,
                    &zero_constant_cell,
                )?;
            }
            /// Padding for the key block, in all cases that it exists. It is always the first block.
            if is_key_block {
                /// Complete the block with zeroes
                let zeros_amount_for_key_padding = BLAKE2B_BLOCK_SIZE - key.len();
                self.constrain_padding_cells_to_equal_zero(
                    region,
                    zeros_amount_for_key_padding,
                    &current_block_rows,
                    &zero_constant_cell,
                )?;
            }

            let current_block_cells = get_full_number_of_each(current_block_rows);

            let result = self.compress(
                region,
                advice_offset,
                iv_constants,
                global_state,
                current_block_cells,
                processed_bytes_count,
                is_last_block,
            );
            global_state_bytes = result;
        }
        global_state_bytes
    }

    /// This method computes a compression round of Blake2b. If the algorithm is in its last round,
    /// the is_last_block parameter should be set to true.
    #[allow(clippy::too_many_arguments)]
<<<<<<< HEAD
    fn compress<F: PrimeField>(
        &mut self,
=======
    fn compress(
        &self,
>>>>>>> 242dd70e
        region: &mut Region<F>,
        row_offset: &mut usize,
        iv_constants: &[AssignedCell<F, F>; 8],
        global_state: &mut [AssignedCell<F, F>; 8],
        current_block_cells: [AssignedCell<F, F>; 16],
        processed_bytes_count: Value<F>,
        is_last_block: bool,
    ) -> Result<[AssignedCell<F, F>; 64], Error> {
        let mut state_vector: Vec<AssignedCell<F, F>> = Vec::new();
        state_vector.extend_from_slice(global_state);
        state_vector.extend_from_slice(iv_constants);

        let mut state: [AssignedCell<F, F>; 16] = state_vector.try_into().unwrap();

        // accumulative_state[12] ^= processed_bytes_count
        let processed_bytes_count_cell =
            self.new_row_from_value(processed_bytes_count, region, row_offset)?;
        state[12] = self.xor(&state[12], &processed_bytes_count_cell, region, row_offset)?;
        // accumulative_state[13] ^= ctx.processed_bytes_count[1]; This is 0 so we ignore it

        if is_last_block {
            state[14] = self.not(&state[14], region, row_offset)?;
        }

        /// Main loop
        for i in 0..12 {
            for j in 0..8 {
                self.mix(
                    ABCD[j][0],
                    ABCD[j][1],
                    ABCD[j][2],
                    ABCD[j][3],
                    SIGMA[i][2 * j],
                    SIGMA[i][2 * j + 1],
                    &mut state,
                    &current_block_cells,
                    region,
                    row_offset,
                )?;
            }
        }

        let mut global_state_bytes = Vec::new();
        for i in 0..8 {
            global_state[i] = self.xor(&global_state[i], &state[i], region, row_offset)?;
            let row =
                self.xor_with_full_rows(&global_state[i], &state[i + 8], region, row_offset)?;
            global_state_bytes.extend_from_slice(&row[1..]);
            global_state[i] = row[0].clone();
        }
        let global_state_bytes_array = global_state_bytes.try_into().unwrap();
        Ok(global_state_bytes_array)
    }

    /// This method computes a single round of mixing for the Blake2b algorithm.
    /// One round of compress has 96 mixing rounds
    #[allow(clippy::too_many_arguments)]
<<<<<<< HEAD
    fn mix<F: PrimeField>(
        &mut self,
=======
    fn mix(
        &self,
>>>>>>> 242dd70e
        a_: usize,
        b_: usize,
        c_: usize,
        d_: usize,
        sigma_even: usize,
        sigma_odd: usize,
        state: &mut [AssignedCell<F, F>; 16],
        current_block_words: &[AssignedCell<F, F>; 16],
        region: &mut Region<F>,
        offset: &mut usize,
    ) -> Result<(), Error> {
        let v_a = state[a_].clone();
        let v_b = state[b_].clone();
        let v_c = state[c_].clone();
        let v_d = state[d_].clone();
        let x = current_block_words[sigma_even].clone();
        let y = current_block_words[sigma_odd].clone();

        // v[a] = ((v[a] as u128 + v[b] as u128 + x as u128) % (1 << 64)) as u64;
        let a_plus_b = self.add(&v_a, &v_b, region, offset)?;
        let a = self.add_copying_one_parameter(&a_plus_b, &x, region, offset)?;

        // v[d] = rotr_64(v[d] ^ v[a], 32);
        let d_xor_a = self.xor_for_mix(&a, &v_d, region, offset)?;
        let d = self.rotate_right_32(d_xor_a, region, offset)?;

        // v[c] = ((v[c] as u128 + v[d] as u128) % (1 << 64)) as u64;
        let c = self.add_copying_one_parameter(&d, &v_c, region, offset)?;

        // v[b] = rotr_64(v[b] ^ v[c], 24);
        let b_xor_c = self.xor_for_mix(&c, &v_b, region, offset)?;
        let b = self.rotate_right_24(b_xor_c, region, offset)?;

        // v[a] = ((v[a] as u128 + v[b] as u128 + y as u128) % (1 << 64)) as u64;
        let a_plus_b = self.add_copying_one_parameter(&b, &a, region, offset)?;
        let a = self.add_copying_one_parameter(&a_plus_b, &y, region, offset)?;

        // v[d] = rotr_64(v[d] ^ v[a], 16);
        let d_xor_a = self.xor_for_mix(&a, &d, region, offset)?;
        let d = self.rotate_right_16(d_xor_a, region, offset)?;

        // v[c] = ((v[c] as u128 + v[d] as u128) % (1 << 64)) as u64;
        let c = self.add_copying_one_parameter(&d, &c, region, offset)?;

        // v[b] = rotr_64(v[b] ^ v[c], 63);
        let b_xor_c = self.xor_for_mix(&c, &b, region, offset)?;
        let b = self.rotate_right_63(b_xor_c, region, offset)?;

        state[a_] = a;
        state[b_] = b;
        state[c_] = c;
        state[d_] = d;

        Ok(())
    }

    // ----- Basic operations ----- //

    /// In this case we need to perform the xor operation and return the entire row, because we
    /// need it to constrain the result.
<<<<<<< HEAD
    fn xor_with_full_rows<F: PrimeField>(
        &mut self,
=======
    fn xor_with_full_rows(
        &self,
>>>>>>> 242dd70e
        lhs: &AssignedCell<F, F>,
        rhs: &AssignedCell<F, F>,
        region: &mut Region<F>,
        offset: &mut usize,
    ) -> Result<[AssignedCell<F, F>; 9], Error> {
        let decompose_8_config = self.decompose_8_config();
        self.xor_config().generate_xor_rows_from_cells(
            region,
            offset,
            lhs,
            rhs,
            &decompose_8_config,
            false,
        )
    }

<<<<<<< HEAD
    fn not<F: PrimeField>(
        &mut self,
=======
    fn not(
        &self,
>>>>>>> 242dd70e
        input_cell: &AssignedCell<F, F>,
        region: &mut Region<F>,
        offset: &mut usize,
    ) -> Result<AssignedCell<F, F>, Error> {
        let mut decompose_8_config = self.decompose_8_config();
        self.negate_config().generate_rows_from_cell(
            region,
            offset,
            input_cell,
            &mut decompose_8_config,
        )
    }

<<<<<<< HEAD
    fn xor<F: PrimeField>(
        &mut self,
=======
    fn xor(
        &self,
>>>>>>> 242dd70e
        lhs: &AssignedCell<F, F>,
        rhs: &AssignedCell<F, F>,
        region: &mut Region<F>,
        offset: &mut usize,
    ) -> Result<AssignedCell<F, F>, Error> {
        let decompose_8_config = self.decompose_8_config();
        let full_number_cell = self.xor_config().generate_xor_rows_from_cells(
            region,
            offset,
            lhs,
            rhs,
            &decompose_8_config,
            false,
        )?[0]
            .clone();
        Ok(full_number_cell)
    }

<<<<<<< HEAD
    fn add<F: PrimeField>(
        &mut self,
=======
    fn add(
        &self,
>>>>>>> 242dd70e
        lhs: &AssignedCell<F, F>,
        rhs: &AssignedCell<F, F>,
        region: &mut Region<F>,
        offset: &mut usize,
    ) -> Result<AssignedCell<F, F>, Error>;

    /// Sometimes we can reutilice an output row to be the input row of the next operation. This is
    /// a convenience method for that in the case of the sum operation.
<<<<<<< HEAD
    fn add_copying_one_parameter<F: PrimeField>(
        &mut self,
=======
    fn add_copying_one_parameter(
        &self,
>>>>>>> 242dd70e
        previous_cell: &AssignedCell<F, F>,
        cell_to_copy: &AssignedCell<F, F>,
        region: &mut Region<F>,
        offset: &mut usize,
    ) -> Result<AssignedCell<F, F>, Error>;

    /// Sometimes we can reutilice an output row to be the input row of the next operation. This is
    /// a convenience method for that in the case of the xor operation.
<<<<<<< HEAD
    fn xor_for_mix<F: PrimeField>(
        &mut self,
=======
    fn xor_for_mix(
        &self,
>>>>>>> 242dd70e
        previous_cell: &AssignedCell<F, F>,
        cell_to_copy: &AssignedCell<F, F>,
        region: &mut Region<F>,
        offset: &mut usize,
    ) -> Result<[AssignedCell<F, F>; 9], Error>;

<<<<<<< HEAD
    fn rotate_right_63<F: PrimeField>(
        &mut self,
=======
    fn rotate_right_63(
        &self,
>>>>>>> 242dd70e
        input_row: [AssignedCell<F, F>; 9],
        region: &mut Region<F>,
        offset: &mut usize,
    ) -> Result<AssignedCell<F, F>, Error> {
        let mut decompose_8_config = self.decompose_8_config();
        self.rotate_63_config().generate_rotation_rows_from_cells(
            region,
            offset,
            input_row,
            &mut decompose_8_config,
        )
    }

<<<<<<< HEAD
    fn rotate_right_16<F: PrimeField>(
        &mut self,
=======
    fn rotate_right_16(
        &self,
>>>>>>> 242dd70e
        input_row: [AssignedCell<F, F>; 9],
        region: &mut Region<F>,
        offset: &mut usize,
    ) -> Result<AssignedCell<F, F>, Error> {
        let mut decompose_8_config = self.decompose_8_config();
        self.generic_limb_rotation_config().generate_rotation_rows_from_input_row(
            region,
            offset,
            &mut decompose_8_config,
            input_row,
            2,
        )
    }

<<<<<<< HEAD
    fn rotate_right_24<F: PrimeField>(
        &mut self,
=======
    fn rotate_right_24(
        &self,
>>>>>>> 242dd70e
        input_row: [AssignedCell<F, F>; 9],
        region: &mut Region<F>,
        offset: &mut usize,
    ) -> Result<AssignedCell<F, F>, Error> {
        let mut decompose_8_config = self.decompose_8_config();
        self.generic_limb_rotation_config().generate_rotation_rows_from_input_row(
            region,
            offset,
            &mut decompose_8_config,
            input_row,
            3,
        )
    }

<<<<<<< HEAD
    fn rotate_right_32<F: PrimeField>(
        &mut self,
=======
    fn rotate_right_32(
        &self,
>>>>>>> 242dd70e
        input_row: [AssignedCell<F, F>; 9],
        region: &mut Region<F>,
        offset: &mut usize,
    ) -> Result<AssignedCell<F, F>, Error> {
        let mut decompose_8_config = self.decompose_8_config();
        self.generic_limb_rotation_config().generate_rotation_rows_from_input_row(
            region,
            offset,
            &mut decompose_8_config,
            input_row,
            4,
        )
    }

    // ----- Auxiliar methods ----- //

<<<<<<< HEAD
    fn populate_lookup_table_8<F: PrimeField>(&mut self, layouter: &mut impl Layouter<F>) -> Result<(), Error> {
        self.decompose_8_config().populate_lookup_table(layouter)
    }

    fn populate_xor_lookup_table<F: PrimeField>(&mut self, layouter: &mut impl Layouter<F>) -> Result<(), Error> {
=======
    fn populate_lookup_table_8(&self, layouter: &mut impl Layouter<F>) -> Result<(), Error> {
        self.decompose_8_config().populate_lookup_table(layouter)
    }

    fn populate_xor_lookup_table(&self, layouter: &mut impl Layouter<F>) -> Result<(), Error> {
>>>>>>> 242dd70e
        self.xor_config().populate_xor_lookup_table(layouter)
    }

    /// Blake2b uses an initialization vector (iv) that is hardcoded. This method assigns those
    /// values to fixed cells to use later on.
    fn assign_iv_constants_to_fixed_cells<F: PrimeField>(
        &self,
        region: &mut Region<F>,
        offset: &mut usize,
    ) -> [AssignedCell<F, F>; 8] {
        let ret = iv_constants()
            .iter()
            .map(|value| {
                let result = region
                    .assign_fixed(|| "iv constants", self.constants(), *offset, || *value)
                    .unwrap();
                *offset += 1;
                result
            })
            .collect::<Vec<AssignedCell<F, F>>>()
            .try_into()
            .unwrap();
        ret
    }

    /// Assign constants to fixed cells to use later on
    fn assign_constant_to_fixed_cell<F: PrimeField>(
        &self,
        region: &mut Region<F>,
        offset: &mut usize,
        constant: usize,
        region_name: &str,
    ) -> Result<AssignedCell<F, F>, Error> {
        let constant_value = value_for(constant as u64);
        let ret = region.assign_fixed(|| region_name, self.constants(), *offset, || constant_value);
        *offset += 1;
        ret
    }

    /// Creates a new row with a full number in the first columns and the 8 bit decomposition in
    /// the following cells. Returns only the AssignedCell with the full number.
<<<<<<< HEAD
    fn new_row_from_value<F: PrimeField>(
        &mut self,
=======
    fn new_row_from_value(
        &self,
>>>>>>> 242dd70e
        value: Value<F>,
        region: &mut Region<F>,
        offset: &mut usize,
    ) -> Result<AssignedCell<F, F>, Error> {
        let ret = self.decompose_8_config().generate_row_from_value(region, value, *offset);
        *offset += 1;
        ret
    }

    /// This method constrains the padding cells to equal zero. The amount of constraints
    /// depends on the input size and the key size, which makes sense since those values are known
    /// at circuit building time.
    /// The idea is that since we decompose the state into 8 limbs, we already have the input
    /// bytes in the trace. It's just a matter of iterating the cells in the correct order and knowing
    /// which ones should equal zero. In Blake2b the padding is allways 0.
<<<<<<< HEAD
    fn constrain_padding_cells_to_equal_zero<F: PrimeField>(
        &mut self,
=======
    fn constrain_padding_cells_to_equal_zero(
        &self,
>>>>>>> 242dd70e
        region: &mut Region<F>,
        zeros_amount: usize,
        current_block_rows: &[Vec<AssignedCell<F, F>>; 16],
        zero_constant_cell: &AssignedCell<F, F>,
    ) -> Result<(), Error> {
        let mut constrained_padding_cells = 0;
        for row in (0..16).rev() {
            for limb in (1..9).rev() {
                if constrained_padding_cells < zeros_amount {
                    region.constrain_equal(
                        current_block_rows[row][limb].cell(),
                        zero_constant_cell.cell(),
                    )?;
                    constrained_padding_cells += 1;
                }
            }
        }
        Ok(())
    }

    #[allow(clippy::too_many_arguments)]
<<<<<<< HEAD
    fn build_current_block_rows<F: PrimeField>(
        &mut self,
=======
    fn build_current_block_rows(
        &self,
>>>>>>> 242dd70e
        region: &mut Region<F>,
        offset: &mut usize,
        input: &[Value<F>],
        key: &[Value<F>],
        block_number: usize,
        last_input_block_index: usize,
        is_key_empty: bool,
        is_last_block: bool,
        is_key_block: bool,
    ) -> Result<[Vec<AssignedCell<F, F>>; 16], Error> {
        let current_block_values = Self::build_values_for_current_block(
            input,
            key,
            block_number,
            last_input_block_index,
            is_key_empty,
            is_last_block,
            is_key_block,
        );

        let current_block_rows =
            self.block_words_from_bytes(region, offset, current_block_values.try_into().unwrap())?;
        Ok(current_block_rows)
    }

    /// Computes the values of the current block in the blake2b algorithm, based on the input and
    /// the block number we're on.
    fn build_values_for_current_block<F: PrimeField>(
        input: &[Value<F>],
        key: &[Value<F>],
        block_number: usize,
        last_input_block_index: usize,
        is_key_empty: bool,
        is_last_block: bool,
        is_key_block: bool,
    ) -> Vec<Value<F>> {
        if is_last_block && !is_key_block {
            let mut result = input[last_input_block_index * BLAKE2B_BLOCK_SIZE..].to_vec();
            result.resize(128, Value::known(F::ZERO));
            result
        } else if is_key_block {
            let mut result = key.to_vec();
            result.resize(128, Value::known(F::ZERO));
            result
        } else {
            let current_input_block_index =
                if is_key_empty { block_number } else { block_number - 1 };
            input[current_input_block_index * BLAKE2B_BLOCK_SIZE
                ..(current_input_block_index + 1) * BLAKE2B_BLOCK_SIZE]
                .to_vec()
        }
    }

<<<<<<< HEAD
    fn block_words_from_bytes<F: PrimeField>(
        &mut self,
=======
    fn block_words_from_bytes(
        &self,
>>>>>>> 242dd70e
        region: &mut Region<F>,
        offset: &mut usize,
        block: [Value<F>; 128],
    ) -> Result<[Vec<AssignedCell<F, F>>; 16], Error> {
        let mut current_block_rows: Vec<Vec<AssignedCell<F, F>>> = Vec::new();
        for i in 0..16 {
            let bytes: [Value<F>; 8] = block[i * 8..(i + 1) * 8].try_into().unwrap();
            let current_row_cells = self.new_row_from_bytes(bytes, region, offset)?;
            current_block_rows.push(current_row_cells);
        }
        let current_block_words = current_block_rows.try_into().unwrap();
        Ok(current_block_words)
    }

    /// Given an array of byte-values, it puts in the circuit a full row with those bytes in the
    /// limbs and the resulting full number in the first column.
<<<<<<< HEAD
    fn new_row_from_bytes<F: PrimeField>(
        &mut self,
=======
    fn new_row_from_bytes(
        &self,
>>>>>>> 242dd70e
        bytes: [Value<F>; 8],
        region: &mut Region<F>,
        offset: &mut usize,
    ) -> Result<Vec<AssignedCell<F, F>>, Error> {
        let ret = self.decompose_8_config().generate_row_from_bytes(region, bytes, *offset);
        *offset += 1;
        ret
    }

    /// Here we want to make sure that the public inputs are equal to the final state of the hash.
    /// The amount of constrains is equal to the output size, which is known at circuit building time.
    /// We should only constrain those, even tho the state contains the entire output.
    fn constraint_public_inputs_to_equal_computation_results<F: PrimeField>(
        &self,
        layouter: &mut impl Layouter<F>,
        global_state_bytes: [AssignedCell<F, F>; 64],
        output_size: usize,
    ) -> Result<(), Error> {
        for (i, global_state_byte_cell) in global_state_bytes.iter().enumerate().take(output_size) {
            layouter.constrain_instance(
                global_state_byte_cell.cell(),
                self.expected_final_state(),
                i,
            )?;
        }
        Ok(())
    }
}<|MERGE_RESOLUTION|>--- conflicted
+++ resolved
@@ -33,33 +33,19 @@
     ) -> Result<(), Error>;
 
     // Getters for the internal members of the chip
-<<<<<<< HEAD
-    fn decompose_8_config(&mut self) -> Decompose8Config;
-    fn generic_limb_rotation_config(&mut self) -> LimbRotation;
-    fn rotate_63_config(&mut self) -> Rotate63Config<8, 9>;
-    fn xor_config(&mut self) -> impl Xor;
-    fn negate_config(&mut self) -> NegateConfig;
-=======
     fn decompose_8_config(&self) -> Decompose8Config;
-    fn addition_config(&self) -> AdditionMod64Config<LIMBS, WIDTH>;
     fn generic_limb_rotation_config(&self) -> LimbRotation;
     fn rotate_63_config(&self) -> Rotate63Config<8, 9>;
     fn xor_config(&self) -> impl Xor;
     fn negate_config(&self) -> NegateConfig;
->>>>>>> 242dd70e
     fn constants(&self) -> Column<Fixed>;
     fn expected_final_state(&self) -> Column<Instance>;
 
     // ---------- MAIN METHODS ---------- //
 
     /// This is the main method of the chips. It computes the Blake2b hash for the given inputs.
-<<<<<<< HEAD
     fn compute_blake2b_hash_for_inputs<F: PrimeField>(
-        &mut self,
-=======
-    fn compute_blake2b_hash_for_inputs(
-        &self,
->>>>>>> 242dd70e
+        &self,
         layouter: &mut impl Layouter<F>,
         output_size: usize,
         input_size: usize,
@@ -151,11 +137,7 @@
 
     /// This method handles the part of the initialization of the chip that is generic to all
     /// optimizations. In particular, the initialization of lookup tables.
-<<<<<<< HEAD
-    fn generic_initialize_with<F: PrimeField>(&mut self, layouter: &mut impl Layouter<F>) -> Result<(), Error> {
-=======
-    fn generic_initialize_with(&self, layouter: &mut impl Layouter<F>) -> Result<(), Error> {
->>>>>>> 242dd70e
+    fn generic_initialize_with<F: PrimeField>(&self, layouter: &mut impl Layouter<F>) -> Result<(), Error> {
         self.populate_lookup_table_8(layouter)?;
         self.populate_xor_lookup_table(layouter)?;
         Ok(())
@@ -164,13 +146,8 @@
     /// Computes the initial global state of Blake2b. It only depends on the key size and the
     /// output size, which are values known at circuit building time. This computation should
     /// also be verified by the circuit.
-<<<<<<< HEAD
     fn compute_initial_state<F: PrimeField>(
-        &mut self,
-=======
-    fn compute_initial_state(
-        &self,
->>>>>>> 242dd70e
+        &self,
         region: &mut Region<F>,
         offset: &mut usize,
         iv_constant_cells: &[AssignedCell<F, F>; 8],
@@ -196,13 +173,8 @@
     /// some of those words change. A change in a state value is represented by changing the cell
     /// that represent that particular word in the state.
     #[allow(clippy::too_many_arguments)]
-<<<<<<< HEAD
     fn perform_blake2b_iterations<F: PrimeField>(
-        &mut self,
-=======
-    fn perform_blake2b_iterations(
-        &self,
->>>>>>> 242dd70e
+        &self,
         region: &mut Region<F>,
         advice_offset: &mut usize,
         constants_offset: &mut usize,
@@ -300,13 +272,8 @@
     /// This method computes a compression round of Blake2b. If the algorithm is in its last round,
     /// the is_last_block parameter should be set to true.
     #[allow(clippy::too_many_arguments)]
-<<<<<<< HEAD
     fn compress<F: PrimeField>(
-        &mut self,
-=======
-    fn compress(
-        &self,
->>>>>>> 242dd70e
+        &self,
         region: &mut Region<F>,
         row_offset: &mut usize,
         iv_constants: &[AssignedCell<F, F>; 8],
@@ -364,13 +331,8 @@
     /// This method computes a single round of mixing for the Blake2b algorithm.
     /// One round of compress has 96 mixing rounds
     #[allow(clippy::too_many_arguments)]
-<<<<<<< HEAD
     fn mix<F: PrimeField>(
-        &mut self,
-=======
-    fn mix(
-        &self,
->>>>>>> 242dd70e
+        &self,
         a_: usize,
         b_: usize,
         c_: usize,
@@ -431,13 +393,8 @@
 
     /// In this case we need to perform the xor operation and return the entire row, because we
     /// need it to constrain the result.
-<<<<<<< HEAD
     fn xor_with_full_rows<F: PrimeField>(
-        &mut self,
-=======
-    fn xor_with_full_rows(
-        &self,
->>>>>>> 242dd70e
+        &self,
         lhs: &AssignedCell<F, F>,
         rhs: &AssignedCell<F, F>,
         region: &mut Region<F>,
@@ -454,13 +411,8 @@
         )
     }
 
-<<<<<<< HEAD
     fn not<F: PrimeField>(
-        &mut self,
-=======
-    fn not(
-        &self,
->>>>>>> 242dd70e
+        &self,
         input_cell: &AssignedCell<F, F>,
         region: &mut Region<F>,
         offset: &mut usize,
@@ -474,13 +426,8 @@
         )
     }
 
-<<<<<<< HEAD
     fn xor<F: PrimeField>(
-        &mut self,
-=======
-    fn xor(
-        &self,
->>>>>>> 242dd70e
+        &self,
         lhs: &AssignedCell<F, F>,
         rhs: &AssignedCell<F, F>,
         region: &mut Region<F>,
@@ -499,13 +446,8 @@
         Ok(full_number_cell)
     }
 
-<<<<<<< HEAD
     fn add<F: PrimeField>(
-        &mut self,
-=======
-    fn add(
-        &self,
->>>>>>> 242dd70e
+        &self,
         lhs: &AssignedCell<F, F>,
         rhs: &AssignedCell<F, F>,
         region: &mut Region<F>,
@@ -514,13 +456,8 @@
 
     /// Sometimes we can reutilice an output row to be the input row of the next operation. This is
     /// a convenience method for that in the case of the sum operation.
-<<<<<<< HEAD
     fn add_copying_one_parameter<F: PrimeField>(
-        &mut self,
-=======
-    fn add_copying_one_parameter(
-        &self,
->>>>>>> 242dd70e
+        &self,
         previous_cell: &AssignedCell<F, F>,
         cell_to_copy: &AssignedCell<F, F>,
         region: &mut Region<F>,
@@ -529,26 +466,16 @@
 
     /// Sometimes we can reutilice an output row to be the input row of the next operation. This is
     /// a convenience method for that in the case of the xor operation.
-<<<<<<< HEAD
     fn xor_for_mix<F: PrimeField>(
-        &mut self,
-=======
-    fn xor_for_mix(
-        &self,
->>>>>>> 242dd70e
+        &self,
         previous_cell: &AssignedCell<F, F>,
         cell_to_copy: &AssignedCell<F, F>,
         region: &mut Region<F>,
         offset: &mut usize,
     ) -> Result<[AssignedCell<F, F>; 9], Error>;
 
-<<<<<<< HEAD
     fn rotate_right_63<F: PrimeField>(
-        &mut self,
-=======
-    fn rotate_right_63(
-        &self,
->>>>>>> 242dd70e
+        &self,
         input_row: [AssignedCell<F, F>; 9],
         region: &mut Region<F>,
         offset: &mut usize,
@@ -562,13 +489,8 @@
         )
     }
 
-<<<<<<< HEAD
     fn rotate_right_16<F: PrimeField>(
-        &mut self,
-=======
-    fn rotate_right_16(
-        &self,
->>>>>>> 242dd70e
+        &self,
         input_row: [AssignedCell<F, F>; 9],
         region: &mut Region<F>,
         offset: &mut usize,
@@ -583,13 +505,8 @@
         )
     }
 
-<<<<<<< HEAD
     fn rotate_right_24<F: PrimeField>(
-        &mut self,
-=======
-    fn rotate_right_24(
-        &self,
->>>>>>> 242dd70e
+        &self,
         input_row: [AssignedCell<F, F>; 9],
         region: &mut Region<F>,
         offset: &mut usize,
@@ -604,13 +521,8 @@
         )
     }
 
-<<<<<<< HEAD
     fn rotate_right_32<F: PrimeField>(
-        &mut self,
-=======
-    fn rotate_right_32(
-        &self,
->>>>>>> 242dd70e
+        &self,
         input_row: [AssignedCell<F, F>; 9],
         region: &mut Region<F>,
         offset: &mut usize,
@@ -627,19 +539,11 @@
 
     // ----- Auxiliar methods ----- //
 
-<<<<<<< HEAD
-    fn populate_lookup_table_8<F: PrimeField>(&mut self, layouter: &mut impl Layouter<F>) -> Result<(), Error> {
+    fn populate_lookup_table_8<F: PrimeField>(&self, layouter: &mut impl Layouter<F>) -> Result<(), Error> {
         self.decompose_8_config().populate_lookup_table(layouter)
     }
 
-    fn populate_xor_lookup_table<F: PrimeField>(&mut self, layouter: &mut impl Layouter<F>) -> Result<(), Error> {
-=======
-    fn populate_lookup_table_8(&self, layouter: &mut impl Layouter<F>) -> Result<(), Error> {
-        self.decompose_8_config().populate_lookup_table(layouter)
-    }
-
-    fn populate_xor_lookup_table(&self, layouter: &mut impl Layouter<F>) -> Result<(), Error> {
->>>>>>> 242dd70e
+    fn populate_xor_lookup_table<F: PrimeField>(&self, layouter: &mut impl Layouter<F>) -> Result<(), Error> {
         self.xor_config().populate_xor_lookup_table(layouter)
     }
 
@@ -681,13 +585,8 @@
 
     /// Creates a new row with a full number in the first columns and the 8 bit decomposition in
     /// the following cells. Returns only the AssignedCell with the full number.
-<<<<<<< HEAD
     fn new_row_from_value<F: PrimeField>(
-        &mut self,
-=======
-    fn new_row_from_value(
-        &self,
->>>>>>> 242dd70e
+        &self,
         value: Value<F>,
         region: &mut Region<F>,
         offset: &mut usize,
@@ -703,13 +602,8 @@
     /// The idea is that since we decompose the state into 8 limbs, we already have the input
     /// bytes in the trace. It's just a matter of iterating the cells in the correct order and knowing
     /// which ones should equal zero. In Blake2b the padding is allways 0.
-<<<<<<< HEAD
     fn constrain_padding_cells_to_equal_zero<F: PrimeField>(
-        &mut self,
-=======
-    fn constrain_padding_cells_to_equal_zero(
-        &self,
->>>>>>> 242dd70e
+        &self,
         region: &mut Region<F>,
         zeros_amount: usize,
         current_block_rows: &[Vec<AssignedCell<F, F>>; 16],
@@ -731,13 +625,8 @@
     }
 
     #[allow(clippy::too_many_arguments)]
-<<<<<<< HEAD
     fn build_current_block_rows<F: PrimeField>(
-        &mut self,
-=======
-    fn build_current_block_rows(
-        &self,
->>>>>>> 242dd70e
+        &self,
         region: &mut Region<F>,
         offset: &mut usize,
         input: &[Value<F>],
@@ -791,13 +680,8 @@
         }
     }
 
-<<<<<<< HEAD
     fn block_words_from_bytes<F: PrimeField>(
-        &mut self,
-=======
-    fn block_words_from_bytes(
-        &self,
->>>>>>> 242dd70e
+        &self,
         region: &mut Region<F>,
         offset: &mut usize,
         block: [Value<F>; 128],
@@ -814,13 +698,8 @@
 
     /// Given an array of byte-values, it puts in the circuit a full row with those bytes in the
     /// limbs and the resulting full number in the first column.
-<<<<<<< HEAD
     fn new_row_from_bytes<F: PrimeField>(
-        &mut self,
-=======
-    fn new_row_from_bytes(
-        &self,
->>>>>>> 242dd70e
+        &self,
         bytes: [Value<F>; 8],
         region: &mut Region<F>,
         offset: &mut usize,
