use std::array;
use halo2_proofs::circuit::AssignedCell;
use crate::auxiliar_functions::{value_for, field_for};
use crate::base_operations::decompose_8::Decompose8Config;
use crate::base_operations::xor::Xor;
use super::*;

/// This config produces a trace of the following shape (see our documentation for more details):
/// 0: [x, l_0(x), l_1(x), l_2(x), l_3(x), l_4(x), l_5(x), l_6(x), l_7(x), - ]
/// 1: [y, l_0(y), l_1(y), l_2(y), l_3(y), l_4(y), l_5(y), l_6(y), l_7(y), z_3 ]
/// 2: [z_0, sp(l_0(x), sp(l_0(x), sp(l_0(x), sp(l_0(x), sp(l_0(x), sp(l_0(x), sp(l_0(x), s(l_0(x), z_4]
/// 3: [z_1, sp(l_0(y), sp(l_0(y), sp(l_0(y), sp(l_0(y), sp(l_0(y), sp(l_0(y), sp(l_0(y), s(l_0(y), z_5]
/// 4: [z_2, sp(l_0(w), sp(l_0(w), sp(l_0(w), sp(l_0(w), sp(l_0(w), sp(l_0(w), sp(l_0(w), s(l_0(w), z_6]
/// 1: [w, l_0(w), l_1(w), l_2(w), l_3(w), l_4(w), l_5(w), l_6(w), l_7(w), z_7 ]
///
/// Where x and y are the values being XORed, w is the result of the operation and z_i are the
/// odd bits of x + y
#[derive(Clone, Debug)]
pub struct XorSpreadConfig {
    full_number_u64: Column<Advice>,
    limbs: [Column<Advice>; 8],
    extra: Column<Advice>,
    // [Zhiyong comment - answered] yeah, pls include Dcompose8Config directly
    //
    // Response: I think there's no need to include it since the only thing it would be doing is
    // exposing the t_range column, but we'll change it in a way we reuse that column. We don't
    // even need to hold the column because it's only being used in the config to create the lookups
    t_spread: TableColumn,

    q_xor: Selector,
}

impl Xor for XorSpreadConfig {
    /// Method that populates the spread lookup table. Must be called only once in the user circuit.
    fn populate_xor_lookup_table<F: PrimeField>(
        &self,
        layouter: &mut impl Layouter<F>,
    ) -> Result<(), Error> {
        self.populate_spread_table(layouter)
    }

    fn generate_xor_rows_from_cells<F: PrimeField>(
        &self,
        region: &mut Region<F>,
        offset: &mut usize,
        previous_cell: &AssignedCell<F, F>,
        cell_to_copy: &AssignedCell<F, F>,
        decompose_8_config: &Decompose8Config,
        use_previous_cell: bool,
    ) -> Result<[AssignedCell<F, F>; 9], Error> {
        let value_lhs = previous_cell.value().copied();
        let value_rhs = cell_to_copy.value().copied();

        if !use_previous_cell {
            self.q_xor.enable(region, *offset)?;
            decompose_8_config.generate_row_from_cell(region, previous_cell, *offset)?;
            // println!("offset first row {:?}", *offset);

            *offset += 1;
        } else {
            self.q_xor.enable(region, *offset - 1)?;
            // println!("offset first row {:?}", *offset - 1);
        }

        decompose_8_config.generate_row_from_cell(region, cell_to_copy, *offset)?;
        // println!("offset second row {:?}", *offset);

        *offset += 1;

        let value_result =
            value_lhs.zip(value_rhs).map(|(v0, v1)| auxiliar_functions::xor_field_elements(v0, v1));

        value_lhs.zip(value_rhs).zip(value_result).map(|((lhs, rhs), result)| {
            let lhs_limb_values = auxiliar_functions::decompose_field_8bit_limbs(lhs);
            let rhs_limb_values = auxiliar_functions::decompose_field_8bit_limbs(rhs);
            let result_limb_values = auxiliar_functions::decompose_field_8bit_limbs(result);

            // [Inigo comment - answered] It is a bit unclear what is going on here. How do you guarantee that the value being
            // assigned here is the same as the input? Maybe soundness issue? copy constraint missing
            //
            // For the inputs, the .generate_row_from_cell() guarantees soundness with the internal copy
            // constraint. Then, all the spreads are constrained with lookups in the "xor with spread" gate.

            self.populate_spread_limbs_of(region, *offset, lhs_limb_values);
<<<<<<< HEAD
            self.populate_spread_limbs_of(region, *offset + 1, rhs_limb_values);
            self.populate_spread_limbs_of(region, *offset + 2, result_limb_values);
=======
            // println!("offset third row {:?}", *offset);
            *offset += 1;
            self.populate_spread_limbs_of(region, *offset, rhs_limb_values);
            // println!("offset fourth row {:?}", *offset);
            *offset += 1;
            self.populate_spread_limbs_of(region, *offset, result_limb_values);
            // println!("offset fifth row {:?}", *offset);
            *offset += 1;
            // println!("offset result row {:?}", *offset);
>>>>>>> 956e6268

            let z_limb_positions = Self::z_limb_positions::<F>();
            let columns_in_order =
                Self::advice_columns_in_order::<F>(self.full_number_u64, self.limbs, self.extra);
            // [Zhiyong comment - answered] a handling error when z_i not divided by 2
            //
            // I think I don't understand this. Z = x + y - xor(x,y) should be always divisible by 2
            for i in 0..8 {
                let z_i = (Self::spread_bits::<F>(lhs_limb_values[i])
                    + Self::spread_bits::<F>(rhs_limb_values[i])
                    - Self::spread_bits::<F>(result_limb_values[i]))
                    / 2;

                // println!("offset z_{:?} row {:?}", i, *offset + z_limb_positions[i].0 - 5);
                // println!("offset z_{:?} column {:?}", i, columns_in_order[z_limb_positions[i].1]);
                region
                    .assign_advice(
                        || format!("reminder z_{}", i),
                        columns_in_order[z_limb_positions[i].1],
                        // We need to subtract 5 since we are in the offset 5 because we already assigned all rows
                        *offset + 3 + z_limb_positions[i].0 - 5,
                        || value_for::<u16, F>(z_i),
                    )
                    .unwrap();
            }
            Value::<F>::unknown()
        });
<<<<<<< HEAD

        *offset += 3;

=======
        // println!("======================");
>>>>>>> 956e6268
        let result_row = decompose_8_config.generate_row_from_value_and_keep_row(
            region,
            value_result,
            *offset,
        )?;
        *offset += 1;
        Ok(result_row.try_into().unwrap())
    }
}

impl XorSpreadConfig {
    pub fn configure<F: PrimeField>(
        meta: &mut ConstraintSystem<F>,
        limbs: [Column<Advice>; 8],
        full_number_u64: Column<Advice>,
        extra: Column<Advice>,
        decompose_8_config: &Decompose8Config,
    ) -> Self {
        let q_xor = meta.complex_selector();
        let t_range = decompose_8_config.range_table_column().clone();
        let t_spread = meta.lookup_table_column();

        let columns = Self::advice_columns_in_order::<F>(full_number_u64, limbs, extra);

        let z_limb_positions: [(usize, usize); 8] = Self::z_limb_positions::<F>();

        meta.create_gate("xor with spread", |meta| {
            let q_xor = meta.query_selector(q_xor);
            let mut grid: [[Expression<F>; 10]; 6] =
                array::from_fn(|_| array::from_fn(|_| Expression::Constant(F::ZERO)));
            #[allow(clippy::needless_range_loop)]
            for row in 0..6 {
                for col in 0..10 {
                    grid[row][col] = meta.query_advice(columns[col], Rotation(row as i32));
                }
            }
            let z_expr =
                z_limb_positions.iter().map(|&(row, col)| &grid[row][col]).collect::<Vec<_>>();

            let mut gates = vec![];
            for i in 0..8 {
                gates.push(
                    q_xor.clone()
                        * (grid[2][i + 1].clone() + grid[3][i + 1].clone()
                            - grid[4][i + 1].clone()
                            - Expression::Constant(field_for(2u16)) * z_expr[i].clone()),
                );
            }

            gates
        });

        // Lookup spread lhs
        Self::lookup_spread_rows(meta, q_xor, t_range, t_spread, columns, 0, 2);

        // Lookup spread rhs
        Self::lookup_spread_rows(meta, q_xor, t_range, t_spread, columns, 1, 3);

        // Lookup spread result
        Self::lookup_spread_rows(meta, q_xor, t_range, t_spread, columns, 5, 4);

        // Lookup z limbs
        for (row, column_index) in z_limb_positions.iter() {
            meta.lookup("reminder spread", |meta| {
                let q_xor = meta.query_selector(q_xor);
                let z_limb = meta.query_advice(columns[*column_index], Rotation(*row as i32));

                vec![(q_xor.clone() * z_limb, t_spread)]
            });
        }

        Self {
            full_number_u64,
            limbs,
            extra,
            t_spread,
            q_xor,
        }
    }

    fn populate_spread_limbs_of<F: PrimeField>(
        &self,
        region: &mut Region<F>,
        offset: usize,
        limbs: [u8; 8],
    ) {
        for (i, limb) in limbs.iter().enumerate() {
            region
                .assign_advice(
                    || "spread",
                    self.limbs[i],
                    offset,
                    || value_for::<u16, F>(Self::spread_bits::<F>(*limb)),
                )
                .unwrap();
        }
    }

    /// Lookup constrains to ensure the spreads are correct. The method receives two indexes, one
    /// for the row containing the original limbs and one for one containing the spread limbs.
    fn lookup_spread_rows<F: PrimeField>(
        meta: &mut ConstraintSystem<F>,
        q_xor: Selector,
        t_range: TableColumn,
        t_spread: TableColumn,
        columns: [Column<Advice>; 10],
        original_rotation: i32,
        spread_rotation: i32,
    ) {
        #[allow(clippy::needless_range_loop)]
        for i in 1..9 {
            meta.lookup("spread", |meta| {
                let q_xor = meta.query_selector(q_xor);
                let original_limb = meta.query_advice(columns[i], Rotation(original_rotation));
                let spread_limb = meta.query_advice(columns[i], Rotation(spread_rotation));
                vec![
                    (q_xor.clone() * original_limb.clone(), t_range),
                    (q_xor.clone() * spread_limb.clone(), t_spread),
                ]
            });
        }
    }

    // [Inigo comment - answered] this is only used once - why not have it directly in the implementation of the trait?
    //
    // This is only used for the xor spread implementation, it is not a general method for the xor
    // trait.
    fn populate_spread_table<F: PrimeField>(
        &self,
        layouter: &mut impl Layouter<F>,
    ) -> Result<(), Error> {
        layouter.assign_table(
            || "xor spread table",
            |mut table| {
                for i in 0..1 << 8 {
                    table.assign_cell(
                        || "spread value",
                        self.t_spread,
                        i,
                        || value_for::<u64, F>(Self::spread_bits::<F>(i as u8) as u64),
                    )?;
                }
                Ok(())
            },
        )
    }

    fn spread_bits<F: PrimeField>(x: u8) -> u16 {
        let mut spread = 0;
        for i in 0..8 {
            spread |= ((x & (1 << i)) as u16) << i;
        }
        spread
    }

    /// A list of the relative places in the grid where z limbs assigned
    fn z_limb_positions<F: PrimeField>() -> [(usize, usize); 8] {
        [(2, 0), (3, 0), (4, 0), (1, 9), (2, 9), (3, 9), (4, 9), (5, 9)]
    }

    /// This is an aux function that returns all the advice columns in order
    fn advice_columns_in_order<F: PrimeField>(
        full_number_u64: Column<Advice>,
        limbs: [Column<Advice>; 8],
        extra: Column<Advice>,
    ) -> [Column<Advice>; 10] {
        [
            full_number_u64,
            limbs[0],
            limbs[1],
            limbs[2],
            limbs[3],
            limbs[4],
            limbs[5],
            limbs[6],
            limbs[7],
            extra,
        ]
    }
}<|MERGE_RESOLUTION|>--- conflicted
+++ resolved
@@ -54,17 +54,12 @@
         if !use_previous_cell {
             self.q_xor.enable(region, *offset)?;
             decompose_8_config.generate_row_from_cell(region, previous_cell, *offset)?;
-            // println!("offset first row {:?}", *offset);
-
             *offset += 1;
         } else {
             self.q_xor.enable(region, *offset - 1)?;
-            // println!("offset first row {:?}", *offset - 1);
         }
 
         decompose_8_config.generate_row_from_cell(region, cell_to_copy, *offset)?;
-        // println!("offset second row {:?}", *offset);
-
         *offset += 1;
 
         let value_result =
@@ -82,20 +77,8 @@
             // constraint. Then, all the spreads are constrained with lookups in the "xor with spread" gate.
 
             self.populate_spread_limbs_of(region, *offset, lhs_limb_values);
-<<<<<<< HEAD
             self.populate_spread_limbs_of(region, *offset + 1, rhs_limb_values);
             self.populate_spread_limbs_of(region, *offset + 2, result_limb_values);
-=======
-            // println!("offset third row {:?}", *offset);
-            *offset += 1;
-            self.populate_spread_limbs_of(region, *offset, rhs_limb_values);
-            // println!("offset fourth row {:?}", *offset);
-            *offset += 1;
-            self.populate_spread_limbs_of(region, *offset, result_limb_values);
-            // println!("offset fifth row {:?}", *offset);
-            *offset += 1;
-            // println!("offset result row {:?}", *offset);
->>>>>>> 956e6268
 
             let z_limb_positions = Self::z_limb_positions::<F>();
             let columns_in_order =
@@ -109,8 +92,6 @@
                     - Self::spread_bits::<F>(result_limb_values[i]))
                     / 2;
 
-                // println!("offset z_{:?} row {:?}", i, *offset + z_limb_positions[i].0 - 5);
-                // println!("offset z_{:?} column {:?}", i, columns_in_order[z_limb_positions[i].1]);
                 region
                     .assign_advice(
                         || format!("reminder z_{}", i),
@@ -123,13 +104,9 @@
             }
             Value::<F>::unknown()
         });
-<<<<<<< HEAD
 
         *offset += 3;
 
-=======
-        // println!("======================");
->>>>>>> 956e6268
         let result_row = decompose_8_config.generate_row_from_value_and_keep_row(
             region,
             value_result,
