use super::*;
<<<<<<< HEAD
use halo2_proofs::circuit::{AssignedCell, Cell};
use num_bigint::BigUint;
use crate::types::{get_word_biguint_from_le_field, AssignedNative};
use crate::types::byte::Byte;
=======
use crate::types::blake2b_word::{AssignedBlake2bWord, Blake2bWord};
use crate::types::byte::{AssignedByte, Byte};
>>>>>>> 5c23f4c3
use crate::types::row::AssignedRow;
use crate::types::AssignedNative;
// [Zhiyong comment] I suggest to remove this trait and the gate of decomposition_limb_range_check. Instead, we define a gate API like:
// fn decomposition_gate(number: Expression<F>, limbs: &[Expressions]) who takes inputs of expressions and integrate this
// into the operation gates, such as addition_mod_64 and xor_spread. On the other hand, we only
// use decomposition (without range check) for generic_limb_rotation and negate. Then the assignment methods can be used
// as utilities without enabling the gates. And we let each gate to enable the selectors. This manner would be beneficial
// for flexibity of the assignment (without enabling the gates) and making each gates complete (you should include all needed
// columns and constraints, not only the extra ones)

/// This config handles the decomposition of 64-bit numbers into 8-bit limbs in the trace,
/// where each limbs is range checked regarding the designated limb size.
/// T is the amount of limbs that the number will be decomposed into.
/// Little endian representation is used for the limbs.
/// We also expect F::Repr to be little endian in all usages of this trait.
#[derive(Clone, Debug)]
pub(crate) struct Decompose8Config {
    /// The full number and the limbs are not owned by the config.
    pub full_number_u64: Column<Advice>,
    /// There are 8 limbs of 8 bits each
    pub limbs: [Column<Advice>; 8],

    /// Selector that turns on the gate that defines if the limbs should add up to the full number
    pub q_decompose: Selector,

    /// Selector that turns on the gate that defines if the limbs should be range-checked
    pub q_range: Selector,

    /// Table of [0, 2^8) to check if the limb is in the correct range
    t_range: TableColumn,
}

impl Decompose8Config {
    /// Creates the corresponding gates and lookups to constrain range-checks and 8-limb
    /// decomposition of 64-bit numbers.
    pub(crate) fn configure<F: PrimeField>(
        meta: &mut ConstraintSystem<F>,
        // The full number and the limbs are not owned by the config.
        full_number_u64: Column<Advice>,
        limbs: [Column<Advice>; 8],
    ) -> Self {
        let q_range = meta.complex_selector();
        let t_range = meta.lookup_table_column();
        let q_decompose = meta.complex_selector();

        /// Gate that checks if the decomposition is correct
        meta.create_gate("decompose in 8 bit words", |meta| {
            let q_decompose = meta.query_selector(q_decompose);
            let full_number = meta.query_advice(full_number_u64, Rotation::cur());
            let limbs: Vec<Expression<F>> =
                limbs.iter().map(|column| meta.query_advice(*column, Rotation::cur())).collect();
            vec![
                q_decompose
                    * (full_number
                        - limbs[0].clone()
                        - limbs[1].clone() * Expression::Constant(F::from(1 << 8))
                        - limbs[2].clone() * Expression::Constant(F::from(1 << 16))
                        - limbs[3].clone() * Expression::Constant(F::from(1 << 24))
                        - limbs[4].clone() * Expression::Constant(F::from(1 << 32))
                        - limbs[5].clone() * Expression::Constant(F::from(1 << 40))
                        - limbs[6].clone() * Expression::Constant(F::from(1 << 48))
                        - limbs[7].clone() * Expression::Constant(F::from(1 << 56))),
            ]
        });

        /// Range checks for all the limbs (range [0,255])
        for limb in limbs {
            Self::range_check_for_limb(meta, &limb, &q_range, &t_range);
        }

        Self {
            full_number_u64,
            limbs,
            q_decompose,
            t_range,
            q_range,
        }
    }

    /// Creates the lookup of an 8-bit limb. It uses the [t-range] table, which is filled in the
    /// [self.populate_lookup_table()] method, and the [q_range], which is turned on whenever needed
    fn range_check_for_limb<F: PrimeField>(
        meta: &mut ConstraintSystem<F>,
        limb: &Column<Advice>,
        q_range: &Selector,
        t_range: &TableColumn,
    ) {
        meta.lookup(format!("lookup limb {:?}", limb), |meta| {
            let limb: Expression<F> = meta.query_advice(*limb, Rotation::cur());
            let q_range = meta.query_selector(*q_range);
            vec![(q_range * limb, *t_range)]
        });
    }

    /// Given an array of [AssignedNative] byte-values, it puts in the circuit a full row with those
    /// bytes in the limbs and the resulting full number in the first column. By turning on the
    /// q_decompose and q_range selectors, we ensure that each limb is in the range [0,255] and
    /// that the decomposition of the limbs is correct in relation with the full number.
    pub(crate) fn generate_row_from_assigned_bytes<F: PrimeField>(
        &self,
        region: &mut Region<F>,
        bytes: &[AssignedNative<F>; 8],
        offset: usize,
    ) -> Result<AssignedRow<F>, Error> {
        self.q_decompose.enable(region, offset)?;
        self.q_range.enable(region, offset)?;

        /// Compute the full number from the limbs
        let full_number_cell = AssignedBlake2bWord::assign_advice_word_from_field(
            region,
            "full number",
            self.full_number_u64,
            offset,
            Self::compute_full_value_u64_from_bytes(bytes),
        )?;

        let mut limbs = vec![];

        /// Fill the row with copies of the limbs
        for (index, byte_cell) in bytes.iter().enumerate() {
            let assigned_byte = AssignedByte::copy_advice_byte_from_native(
                region,
                "Copied input byte",
                self.limbs[index],
                offset,
                byte_cell.clone(),
            )?;
            limbs.push(assigned_byte)
        }

        Ok(AssignedRow::new(full_number_cell, limbs.try_into().unwrap()))
    }

    /// Given a list of limb values, it returns the full number value that the limbs build up to.
    fn compute_full_value_u64_from_bytes<F: PrimeField>(
        bytes: &[AssignedNative<F>; 8],
    ) -> Value<F> {
        let mut full_number = F::ZERO;
        // We process the limbs from the most significant to the least significant
        for byte_cell in bytes.iter().rev() {
            byte_cell.value().and_then(|v| {
                full_number *= F::from(256u64);
                full_number += *v;
                Value::<F>::unknown()
            });
        }
        Value::known(full_number)
    }

    /// Fills the [t_range] table with values in the range [0,255]
    pub(crate) fn populate_lookup_table<F: PrimeField>(
        &self,
        layouter: &mut impl Layouter<F>,
    ) -> Result<(), Error> {
        const LIMB_SIZE_IN_BITS: usize = 8;
        layouter.assign_table(
            || format!("range {}-bit check table", LIMB_SIZE_IN_BITS),
            |mut table| {
                for i in 0..1 << LIMB_SIZE_IN_BITS {
                    table.assign_cell(
                        || "value",
                        self.t_range,
                        i,
                        || Value::known(F::from(i as u64)),
                    )?;
                }
                Ok(())
            },
        )
    }

    /// Method for generating a row from a value and keeping the full row.
    /// Given a Value, we might want to use it as an operand in the circuit, and sometimes we need
    /// to establish constraints over the result's limbs. That's why we need a way to retrieve the
    /// full row that was created from that value.
    pub(crate) fn generate_row_from_word_and_keep_row<F: PrimeField>(
        &self,
        region: &mut Region<F>,
        value: Value<Blake2bWord>,
        offset: usize,
    ) -> Result<AssignedRow<F>, Error> {
        self.q_range.enable(region, offset)?;
        let limbs: [Value<Byte>; 8] =
            (0..8).map(|i| Self::get_limb_from(value, i)).collect::<Vec<_>>().try_into().unwrap();
        self.create_row_with_word_and_limbs(region, value, limbs, offset)
    }

    /// Given a value and a limb index, it returns the value of the limb
    fn get_limb_from(value: Value<Blake2bWord>, limb_number: usize) -> Value<Byte> {
        value.map(|v| {
            let number = v.to_le_bytes()[limb_number];
            Byte(number.into())
        })
    }

    /// Given a value of 64 bits, it generates a row with the assigned cells for the full number
    /// and the limbs, and returns the full number
    pub(crate) fn generate_row_from_word_value<F: PrimeField>(
        &self,
        region: &mut Region<F>,
        value: Value<Blake2bWord>,
        offset: usize,
    ) -> Result<AssignedRow<F>, Error> {
        self.generate_row_from_word_and_keep_row(region, value, offset)
    }

    /// Given a cell with a 64-bit value, it creates a new row with the copied full number and the
    /// decomposition in 8-bit limbs.
    pub(crate) fn generate_row_from_cell<F: PrimeField>(
        &self,
        region: &mut Region<F>,
        cell: &AssignedBlake2bWord<F>,
        offset: usize,
    ) -> Result<AssignedRow<F>, Error> {
        let value = cell.value();
        let new_cells =
            self.generate_row_from_word_and_keep_row(region, value, offset)?;
        region.constrain_equal(cell.cell(), new_cells.full_number.cell())?;
        Ok(new_cells)
    }

<<<<<<< HEAD
    // TODO este no me cierra, deberia crear los bytes tambien
    pub(crate) fn assign_decomposed_word<F: PrimeField>(&self, region: &mut Region<F>, offset: &mut usize, full_number_u64_column: Column<Advice>, result_value: Value<Blake2bWord>) -> Result<AssignedBlake2bWord<F>, Error> {
        let result_cell = AssignedBlake2bWord(region.assign_advice(
            || "Full number rotation output",
            full_number_u64_column,
            *offset,
            || result_value,
        )?);

        self.q_decompose.enable(region, *offset)?;
        Ok(result_cell)
    }

    /// Given a field element and a limb index in little endian form, this function checks that the
    /// field element is in range [0, 2^64-1]. If it's not, it will fail.
    /// We assume that the internal representation of the field is in little endian form. If it's
    /// not, the result is undefined and probably incorrect.
    /// Finally, it obtains the corresponding limb value in little endian. This method ensures that
    /// the limb to be a value in range [0,7].
    fn get_word_limb_from_le_field<F: PrimeField>(field: F, limb_number: usize) -> u8 {
        let big_uint_field = get_word_biguint_from_le_field(field);
        if limb_number >= 8 {
            panic!("Arguments to the function are incorrect")
        } else {
            let mut bytes = big_uint_field.to_bytes_le();
            bytes.resize(8, 0u8);
            bytes[limb_number] // Access the limb in little-endian
        }
=======
    /// Given a full number and the values of the limbs. It creates a new row with these values and
    /// constrains the limbs to be the little endian representation of the full number.
    pub(crate) fn create_row_with_word_and_limbs<F: PrimeField>(
        &self, region: &mut Region<F>, full_value: Value<Blake2bWord>, limb_values: [Value<Byte>; 8], offset: usize) -> Result<AssignedRow<F>, Error> {
        self.q_decompose.enable(region, offset)?;

        let full_number_cell = AssignedBlake2bWord::assign_advice_word(
            region,
            "full number",
            self.full_number_u64,
            offset,
            full_value,
        )?;

        let assigned_limbs: Vec<AssignedByte<F>> = limb_values
            .iter()
            .enumerate()
            .map(|(i, limb)| {
                AssignedByte::assign_advice_byte(
                    region,
                    "limb",
                    self.limbs[i],
                    offset,
                    limb.clone(),
                )
                    .unwrap()
            })
            .collect::<Vec<_>>();

        Ok(AssignedRow::new(full_number_cell, assigned_limbs.try_into().unwrap()))
>>>>>>> 5c23f4c3
    }
}

#[derive(Clone, Debug)]
pub(crate) struct AssignedBlake2bWord<F: PrimeField>(pub AssignedCell<Blake2bWord, F>);

impl<F: PrimeField> AssignedBlake2bWord<F> {
    fn assign_advice_word(
        region: &mut Region<F>,
        annotation: &str,
        column: Column<Advice>,
        offset: usize,
        value: Value<F>,
    ) -> Result<Self, Error> {
        // Check value is in range
        let word_value = value.map(|v| {
            let bi_v = get_word_biguint_from_le_field(v);
            #[cfg(not(test))]
            assert!(bi_v <= BigUint::from((1u128 << 64) - 1));
            let mut bytes = bi_v.to_bytes_le();
            bytes.resize(8, 0);
            // let first_8_bytes: [u8; 8] = bytes[..8].try_into().unwrap();
            Blake2bWord(u64::from_le_bytes(bytes.try_into().unwrap()))
        });
        // Create AssignedCell with the same value but different type
        let assigned_byte =
            Self(region.assign_advice(|| annotation, column, offset, || word_value)?);
        Ok(assigned_byte)
    }

    pub(crate) fn copy_advice_word(
        &self,
        region: &mut Region<F>,
        column: Column<Advice>,
        offset: usize,
        annotation: &str,
    ) -> Result<Self, Error> {
        let result = self.0.copy_advice(|| annotation, region, column, offset)?;
        Ok(Self(result))
    }

    pub(crate) fn assign_fixed_word(
        region: &mut Region<F>,
        annotation: &str,
        column: Column<Advice>,
        offset: usize,
        word_value: Blake2bWord,
    ) -> Result<Self, Error> {
        let result =
            region.assign_advice_from_constant(|| annotation, column, offset, word_value)?;
        Ok(Self(result))
    }

    pub(crate) fn value(&self) -> Value<Blake2bWord> {
        self.0.value().cloned()
    }

    pub(crate) fn cell(&self) -> Cell {
        self.0.cell()
    }
}

/// This wrapper type on `AssignedCell<Byte, F>` is designed to enforce type safety
/// on assigned bytes. It prevents the user from creating an `AssignedByte`
/// without using the designated entry points, which guarantee (with
/// constraints) that the assigned value is indeed in the range [0, 256).
#[derive(Clone, Debug)]
pub(crate) struct AssignedByte<F: PrimeField>(AssignedCell<Byte, F>);

impl<F: PrimeField> AssignedByte<F> {
    fn copy_advice_byte_from_native(
        region: &mut Region<F>,
        annotation: &str,
        column: Column<Advice>,
        offset: usize,
        cell_to_copy: AssignedNative<F>,
    ) -> Result<Self, Error> {
        // Check value is in range
        let byte_value = cell_to_copy.value().map(|v| Byte::new_from_field(*v));
        // Create AssignedCell with the same value but different type
        let assigned_byte =
            Self(region.assign_advice(|| annotation, column, offset, || byte_value)?);
        // Constrain cells have equal values
        region.constrain_equal(cell_to_copy.cell(), assigned_byte.cell())?;

        Ok(assigned_byte)
    }

    pub(crate) fn copy_advice_byte(
        region: &mut Region<F>,
        annotation: &str,
        column: Column<Advice>,
        offset: usize,
        cell_to_copy: AssignedByte<F>,
    ) -> Result<Self, Error> {
        // Check value is in range
        let byte_value = cell_to_copy.0.value().map(|v| Byte(v.0));
        // Create AssignedCell with the same value but different type
        let assigned_byte =
            Self(region.assign_advice(|| annotation, column, offset, || byte_value)?);
        // Constrain cells have equal values
        region.constrain_equal(cell_to_copy.cell(), assigned_byte.cell())?;

        Ok(assigned_byte)
    }

    fn assign_advice_byte(
        region: &mut Region<F>,
        annotation: &str,
        column: Column<Advice>,
        offset: usize,
        value: Value<F>,
    ) -> Result<Self, Error> {
        // Check value is in range
        let byte_value = value.map(|v| Byte::new_from_field(v));
        // Create AssignedCell with the same value but different type
        let assigned_byte =
            Self(region.assign_advice(|| annotation, column, offset, || byte_value)?);
        Ok(assigned_byte)
    }

    pub(crate) fn cell(&self) -> Cell {
        self.0.cell()
    }
}<|MERGE_RESOLUTION|>--- conflicted
+++ resolved
@@ -1,15 +1,7 @@
 use super::*;
-<<<<<<< HEAD
-use halo2_proofs::circuit::{AssignedCell, Cell};
-use num_bigint::BigUint;
 use crate::types::{get_word_biguint_from_le_field, AssignedNative};
-use crate::types::byte::Byte;
-=======
-use crate::types::blake2b_word::{AssignedBlake2bWord, Blake2bWord};
-use crate::types::byte::{AssignedByte, Byte};
->>>>>>> 5c23f4c3
+use crate::types::blake2b_word::{Blake2bWord};
 use crate::types::row::AssignedRow;
-use crate::types::AssignedNative;
 // [Zhiyong comment] I suggest to remove this trait and the gate of decomposition_limb_range_check. Instead, we define a gate API like:
 // fn decomposition_gate(number: Expression<F>, limbs: &[Expressions]) who takes inputs of expressions and integrate this
 // into the operation gates, such as addition_mod_64 and xor_spread. On the other hand, we only
@@ -229,7 +221,6 @@
         Ok(new_cells)
     }
 
-<<<<<<< HEAD
     // TODO este no me cierra, deberia crear los bytes tambien
     pub(crate) fn assign_decomposed_word<F: PrimeField>(&self, region: &mut Region<F>, offset: &mut usize, full_number_u64_column: Column<Advice>, result_value: Value<Blake2bWord>) -> Result<AssignedBlake2bWord<F>, Error> {
         let result_cell = AssignedBlake2bWord(region.assign_advice(
@@ -243,22 +234,6 @@
         Ok(result_cell)
     }
 
-    /// Given a field element and a limb index in little endian form, this function checks that the
-    /// field element is in range [0, 2^64-1]. If it's not, it will fail.
-    /// We assume that the internal representation of the field is in little endian form. If it's
-    /// not, the result is undefined and probably incorrect.
-    /// Finally, it obtains the corresponding limb value in little endian. This method ensures that
-    /// the limb to be a value in range [0,7].
-    fn get_word_limb_from_le_field<F: PrimeField>(field: F, limb_number: usize) -> u8 {
-        let big_uint_field = get_word_biguint_from_le_field(field);
-        if limb_number >= 8 {
-            panic!("Arguments to the function are incorrect")
-        } else {
-            let mut bytes = big_uint_field.to_bytes_le();
-            bytes.resize(8, 0u8);
-            bytes[limb_number] // Access the limb in little-endian
-        }
-=======
     /// Given a full number and the values of the limbs. It creates a new row with these values and
     /// constrains the limbs to be the little endian representation of the full number.
     pub(crate) fn create_row_with_word_and_limbs<F: PrimeField>(
@@ -289,7 +264,6 @@
             .collect::<Vec<_>>();
 
         Ok(AssignedRow::new(full_number_cell, assigned_limbs.try_into().unwrap()))
->>>>>>> 5c23f4c3
     }
 }
 
